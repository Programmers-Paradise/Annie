--- conflicted
+++ resolved
@@ -173,24 +173,13 @@
                     Ok(stream) => {
                         let metrics_clone = Arc::clone(&metrics);
                         thread::spawn(move || {
-<<<<<<< HEAD
                             if let Err(e) = handle_request(stream, metrics_clone) {
-                                eprintln!("Error handling metrics request: {e}");
-=======
-                            if let Err(e) = Self::handle_request(stream, metrics_clone) {
-                                #[cfg(debug_assertions)]
-                                eprintln!("Error handling metrics request: {}", e);
->>>>>>> 41250f0d
+                                eprintln!("Error handling metrics request: {e}")
                             }
                         });
                     }
                     Err(e) => {
-<<<<<<< HEAD
                         eprintln!("Error accepting connection: {e}");
-=======
-                        #[cfg(debug_assertions)]
-                        eprintln!("Error accepting connection: {}", e);
->>>>>>> 41250f0d
                     }
                 }
             }
@@ -199,7 +188,6 @@
         Ok(())
     }
 
-<<<<<<< HEAD
 fn handle_request(mut stream: std::net::TcpStream, metrics: Arc<MetricsCollector>) -> std::io::Result<()> {
     let mut buffer = [0; 1024];
     let _bytes_read = stream.read(&mut buffer)?;
@@ -219,27 +207,7 @@
         stream.write_all(response.as_bytes())?;
     } else {
         let response = "HTTP/1.1 404 Not Found\r\nContent-Type: text/plain\r\nContent-Length: 9\r\n\r\nNot Found";
-=======
-    fn handle_request(mut stream: std::net::TcpStream, metrics: Arc<MetricsCollector>) -> std::io::Result<()> {
-        let mut buffer = [0; 1024];
-        let _ = stream.read(&mut buffer)?; // Request read
-
-        let request = String::from_utf8_lossy(&buffer[..]);
-
-        let response = if request.starts_with("GET /metrics") {
-            let metrics_output = metrics.to_prometheus_format();
-            format!(
-                "HTTP/1.1 200 OK\r\nContent-Type: text/plain; version=0.0.4; charset=utf-8\r\nContent-Length: {}\r\n\r\n{}",
-                metrics_output.len(),
-                metrics_output
-            )
-        } else if request.starts_with("GET /health") {
-            "HTTP/1.1 200 OK\r\nContent-Type: text/plain\r\nContent-Length: 2\r\n\r\nOK".to_string()
-        } else {
-            "HTTP/1.1 404 Not Found\r\nContent-Type: text/plain\r\nContent-Length: 9\r\n\r\nNot Found".to_string()
-        };
-
->>>>>>> 41250f0d
+
         stream.write_all(response.as_bytes())?;
         Ok(())
     }
