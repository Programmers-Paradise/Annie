use std::collections::HashMap;
use std::sync::Mutex;

use pyo3::prelude::*;
use numpy::{IntoPyArray, PyArray1};

use crate::errors::DistanceRegistryError;

/// Trait for distance functions that can be registered and used by the index.
pub trait DistanceFunction: Send + Sync {
    fn distance(&self, a: &[f32], b: &[f32]) -> f32;
    fn name(&self) -> &str;
    fn clone_boxed(&self) -> Box<dyn DistanceFunction>;
}

impl Clone for Box<dyn DistanceFunction> {
    fn clone(&self) -> Self {
        self.clone_boxed()
    }
}

/// Built-in distance functions that implement the DistanceFunction trait.
#[derive(Clone)]
pub struct EuclideanDistance;

impl DistanceFunction for EuclideanDistance {
    fn distance(&self, a: &[f32], b: &[f32]) -> f32 {
        if a.len() != b.len() {
            return f32::MAX;
        }
        a.iter().zip(b).map(|(x, y)| (x - y).powi(2)).sum::<f32>().sqrt()
    }

    fn name(&self) -> &str {
        "euclidean"
    }

    fn clone_boxed(&self) -> Box<dyn DistanceFunction> {
        Box::new(self.clone())
    }
}

#[derive(Clone)]
pub struct CosineDistance;

impl DistanceFunction for CosineDistance {
    fn distance(&self, a: &[f32], b: &[f32]) -> f32 {
        let dot_product = a.iter().zip(b).map(|(x, y)| x * y).sum::<f32>();
        let norm_a = a.iter().map(|x| x.powi(2)).sum::<f32>().sqrt();
        let norm_b = b.iter().map(|x| x.powi(2)).sum::<f32>().sqrt();

        if norm_a == 0.0 || norm_b == 0.0 {
            1.0
        } else {
            (1.0 - dot_product / (norm_a * norm_b)).max(0.0)
        }
    }

    fn name(&self) -> &str {
        "cosine"
    }

    fn clone_boxed(&self) -> Box<dyn DistanceFunction> {
        Box::new(self.clone())
    }
}

#[derive(Clone)]
pub struct ManhattanDistance;

impl DistanceFunction for ManhattanDistance {
    fn distance(&self, a: &[f32], b: &[f32]) -> f32 {
        if a.len() != b.len() {
            return f32::MAX;
        }
        a.iter().zip(b).map(|(x, y)| (x - y).abs()).sum()
    }

    fn name(&self) -> &str {
        "manhattan"
    }

    fn clone_boxed(&self) -> Box<dyn DistanceFunction> {
        Box::new(self.clone())
    }
}

#[derive(Clone)]
pub struct ChebyshevDistance;

impl DistanceFunction for ChebyshevDistance {
    fn distance(&self, a: &[f32], b: &[f32]) -> f32 {
        if a.len() != b.len() {
            return f32::MAX;
        }
        a.iter().zip(b).map(|(x, y)| (x - y).abs()).fold(0.0, f32::max)
    }

    fn name(&self) -> &str {
        "chebyshev"
    }

    fn clone_boxed(&self) -> Box<dyn DistanceFunction> {
        Box::new(self.clone())
    }
}

// ===== NEW DISTANCE METRICS START HERE =====

#[derive(Clone)]
pub struct HammingDistance;

impl DistanceFunction for HammingDistance {
    fn distance(&self, a: &[f32], b: &[f32]) -> f32 {
        if a.len() != b.len() {
            return f32::MAX;
        }
        a.iter()
            .zip(b)
            .map(|(x, y)| if (x - y).abs() > 1e-5 { 1.0 } else { 0.0 })
            .sum()
    }
    
    fn name(&self) -> &str {
        "hamming"
    }
    
    fn clone_boxed(&self) -> Box<dyn DistanceFunction> {
        Box::new(self.clone())
    }
}

#[derive(Clone)]
pub struct JaccardDistance;

impl DistanceFunction for JaccardDistance {
    fn distance(&self, a: &[f32], b: &[f32]) -> f32 {
        if a.len() != b.len() {
            return f32::MAX;
        }
        
        let mut intersection = 0.0;
        let mut union = 0.0;
        
        for (x, y) in a.iter().zip(b) {
            let x_bin = *x > 0.5;
            let y_bin = *y > 0.5;
            
            if x_bin && y_bin {
                intersection += 1.0;
            }
            if x_bin || y_bin {
                union += 1.0;
            }
        }
        
        if union == 0.0 {
            0.0
        } else {
            1.0 - (intersection / union)
        }
    }
    
    fn name(&self) -> &str {
        "jaccard"
    }
    
    fn clone_boxed(&self) -> Box<dyn DistanceFunction> {
        Box::new(self.clone())
    }
}

#[derive(Clone)]
pub struct AngularDistance;

impl DistanceFunction for AngularDistance {
    fn distance(&self, a: &[f32], b: &[f32]) -> f32 {
        let dot_product = a.iter().zip(b).map(|(x, y)| x * y).sum::<f32>();
        let norm_a = a.iter().map(|x| x.powi(2)).sum::<f32>().sqrt();
        let norm_b = b.iter().map(|x| x.powi(2)).sum::<f32>().sqrt();
        
        if norm_a == 0.0 || norm_b == 0.0 {
            return std::f32::consts::FRAC_PI_2; // 90 degrees in radians
        }
        
        let cosine_sim = dot_product / (norm_a * norm_b);
        cosine_sim.clamp(-1.0, 1.0).acos()
    }
    
    fn name(&self) -> &str {
        "angular"
    }
    
    fn clone_boxed(&self) -> Box<dyn DistanceFunction> {
        Box::new(self.clone())
    }
}

#[derive(Clone)]
pub struct CanberraDistance;

impl DistanceFunction for CanberraDistance {
    fn distance(&self, a: &[f32], b: &[f32]) -> f32 {
        if a.len() != b.len() {
            return f32::MAX;
        }
        a.iter()
            .zip(b)
            .map(|(x, y)| {
                let diff = (x - y).abs();
                let denom = x.abs() + y.abs();
                if denom > 0.0 { diff / denom } else { 0.0 }
            })
            .sum()
    }
    
    fn name(&self) -> &str {
        "canberra"
    }
    
    fn clone_boxed(&self) -> Box<dyn DistanceFunction> {
        Box::new(self.clone())
    }
}

// ===== NEW DISTANCE METRICS END HERE =====

/// A distance function that wraps a Python callable.
pub struct PythonDistanceFunction {
    name: String,
    python_func: PyObject,
}

impl Clone for PythonDistanceFunction {
    fn clone(&self) -> Self {
        Python::with_gil(|py| Self {
            name: self.name.clone(),
            python_func: self.python_func.clone_ref(py),
        })
    }
}

impl PythonDistanceFunction {
    pub fn new(name: String, python_func: PyObject) -> Self {
        Self { name, python_func }
    }
}

impl DistanceFunction for PythonDistanceFunction {
    fn distance(&self, a: &[f32], b: &[f32]) -> f32 {
        Python::with_gil(|py| {
            let a_py = match a.into_pyobject(py) {
                Ok(obj) => obj,
                Err(_) => return f32::MAX,
            };
            let b_py = match b.into_pyobject(py) {
                Ok(obj) => obj,
                Err(_) => return f32::MAX,
            };

            match self.python_func.call1(py, (a_py, b_py)) {
                Ok(result) => result.extract::<f32>(py).unwrap_or(f32::MAX),
                Err(_) => f32::MAX,
            }
        })
    }

    fn name(&self) -> &str {
        &self.name
    }

    fn clone_boxed(&self) -> Box<dyn DistanceFunction> {
        Box::new(self.clone())
    }
}

/// Registry of distance functions.
pub struct DistanceRegistry {
    functions: HashMap<String, Box<dyn DistanceFunction>>,
}

impl Default for DistanceRegistry {
    fn default() -> Self {
        Self::new()
    }
}

impl DistanceRegistry {
    pub fn new() -> Self {
        let mut registry = Self {
            functions: HashMap::new(),
        };

        registry.register("euclidean", Box::new(EuclideanDistance));
        registry.register("cosine", Box::new(CosineDistance));
        registry.register("manhattan", Box::new(ManhattanDistance));
        registry.register("chebyshev", Box::new(ChebyshevDistance));
<<<<<<< HEAD
        
        // Register new distance metrics
        registry.register("hamming", Box::new(HammingDistance));
        registry.register("jaccard", Box::new(JaccardDistance));
        registry.register("angular", Box::new(AngularDistance));
        registry.register("canberra", Box::new(CanberraDistance));
        
=======

>>>>>>> 41250f0d
        registry
    }

    pub fn register(&mut self, name: &str, func: Box<dyn DistanceFunction>) {
        self.functions.insert(name.to_string(), func);
    }

    pub fn get(&self, name: &str) -> Option<Box<dyn DistanceFunction>> {
        self.functions.get(name).cloned()
    }

    pub fn list_metrics(&self) -> Vec<String> {
        self.functions.keys().cloned().collect()
    }
}

static DISTANCE_REGISTRY: Mutex<Option<DistanceRegistry>> = Mutex::new(None);

pub fn init_distance_registry() {
    if let Ok(mut registry) = DISTANCE_REGISTRY.lock() {
        if registry.is_none() {
            *registry = Some(DistanceRegistry::new());
        }
    }
}

/// Register a custom distance function.
pub fn register_distance_function(name: &str, func: Box<dyn DistanceFunction>) -> Result<(), String> {
    let mut registry_guard = DISTANCE_REGISTRY.lock().map_err(|_| "Lock poisoned".to_string())?;
    match registry_guard.as_mut() {
        Some(registry) => {
            registry.register(name, func);
            Ok(())
        }
        None => Err("Distance registry not initialized".to_string()),
    }
}

/// Old function (returns Option)
pub fn get_distance_function(name: &str) -> Option<Box<dyn DistanceFunction>> {
    let registry_guard = DISTANCE_REGISTRY.lock().ok()?;
    registry_guard.as_ref()?.get(name)
}

/// New safe version (returns Result)
pub fn get_distance_function_safe(name: &str) -> Result<Box<dyn DistanceFunction>, DistanceRegistryError> {
    let registry_guard = DISTANCE_REGISTRY.lock()?;
    let registry = registry_guard.as_ref().ok_or(DistanceRegistryError::RegistryNotInitialized)?;
    registry.get(name).ok_or(DistanceRegistryError::MetricNotFound(name.to_string()))
}

pub fn list_distance_metrics() -> Vec<String> {
    if let Ok(guard) = DISTANCE_REGISTRY.lock() {
        if let Some(reg) = &*guard {
            return reg.list_metrics();
        }
    }
    vec![]
}

#[pyfunction]
pub fn register_metric(name: &str, func: PyObject) -> PyResult<()> {
    let distance_func = PythonDistanceFunction::new(name.to_string(), func);
    register_distance_function(name, Box::new(distance_func))
        .map_err(PyErr::new::<pyo3::exceptions::PyRuntimeError, _>)
}

#[pyfunction]
pub fn list_metrics() -> Vec<String> {
    list_distance_metrics()
}<|MERGE_RESOLUTION|>--- conflicted
+++ resolved
@@ -295,7 +295,6 @@
         registry.register("cosine", Box::new(CosineDistance));
         registry.register("manhattan", Box::new(ManhattanDistance));
         registry.register("chebyshev", Box::new(ChebyshevDistance));
-<<<<<<< HEAD
         
         // Register new distance metrics
         registry.register("hamming", Box::new(HammingDistance));
@@ -303,9 +302,6 @@
         registry.register("angular", Box::new(AngularDistance));
         registry.register("canberra", Box::new(CanberraDistance));
         
-=======
-
->>>>>>> 41250f0d
         registry
     }
 
