--- conflicted
+++ resolved
@@ -17,13 +17,9 @@
 bincode = "1.3.3"
 rayon = "1.7"
 lazy_static = { version = "1.4", optional = true }
-<<<<<<< HEAD
+
 rand = "0.9"
-criterion = { version = "0.4", optional = true }
-=======
-rand = "0.8"
 criterion = { version = "0.6", optional = true }
->>>>>>> 6c86cf18
 bit-vec = { version = "0.6.3", features = ["serde"] }
 
 # GPU backends
