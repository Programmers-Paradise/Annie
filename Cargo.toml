[package]
name = "rust_annie"
version = "0.2.0"
edition = "2021"

[lib]
name = "rust_annie"
crate-type = ["cdylib", "rlib"]

[dependencies]
rust_annie_macros = { path = "rust_annie_macros/foo" }
pyo3 = { version = "0.25.0", features = ["extension-module"] }
hnsw_rs = "0.3.2"
numpy = "0.25"
ndarray = "0.16.1"
serde = { version = "1.0.188", features = ["derive"] }
bincode = "1.3.3"
rayon = "1.7"

# GPU backends
cust = { version = "0.3", optional = true }
hip-rs = { version = "1.0", optional = true }

[features]
cuda = ["cust"]
rocm = ["hip-rs"]

[workspace]
members = [".", "fuzz", "rust_annie_macros/foo"]

[dev-dependencies]
<<<<<<< HEAD
criterion = "0.6"
rand = "0.8"
=======
criterion = "0.5"
rand = "0.9"
>>>>>>> 7629186b
<|MERGE_RESOLUTION|>--- conflicted
+++ resolved
@@ -29,10 +29,5 @@
 members = [".", "fuzz", "rust_annie_macros/foo"]
 
 [dev-dependencies]
-<<<<<<< HEAD
 criterion = "0.6"
-rand = "0.8"
-=======
-criterion = "0.5"
-rand = "0.9"
->>>>>>> 7629186b
+rand = "0.9"