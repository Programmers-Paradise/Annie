--- conflicted
+++ resolved
@@ -11,15 +11,7 @@
 rust_annie_macros = { path = "rust_annie_macros/foo" }
 pyo3 = { version = "0.25.0", features = ["extension-module"] }
 hnsw_rs = "0.3.2"
-<<<<<<< HEAD
-
-# Rust–NumPy interoperability
-numpy = "0.18.0"
-
-# ndarray for constructing 2D arrays
-=======
 numpy = "0.25"
->>>>>>> 82862746
 ndarray = "0.15.4"
 serde = { version = "1.0.188", features = ["derive"] }
 bincode = "1.3.3"
@@ -34,12 +26,8 @@
 rocm = ["hip-rs"]
 
 [workspace]
-<<<<<<< HEAD
 members = [".", "fuzz", "rust_annie_macros/foo"]
-=======
-members = [".", "rust_annie_macros/foo"]
 
 [dev-dependencies]
 criterion = "0.5"
-rand = "0.8"
->>>>>>> 82862746
+rand = "0.8"