--- conflicted
+++ resolved
@@ -234,10 +234,6 @@
 | Distance           | 	Distance metrics (Euclidean, Cosine, etc)  |
 | Index              |Unified wrapper over AnnIndex and PyHnswIndex|
 | PyHnswConfig       |Configurable struct for HNSW                 |
-<<<<<<< HEAD
-
-=======
->>>>>>> 2ee3fd12
 
 ### Utility Module
 
