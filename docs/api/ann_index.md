<<<<<<< HEAD
# AnnIndex - Brute-force Nearest Neighbor Search

The `AnnIndex` class provides efficient brute-force nearest neighbor search with support for multiple distance metrics and additional features like filtered search.

## Constructor

### `AnnIndex(dim: int, metric: Distance)`
Creates a new brute-force index.

- `dim` (int): Vector dimension
- `metric` (Distance): Distance metric (`EUCLIDEAN`, `COSINE`, `MANHATTAN`, `CHEBYSHEV`)

### `new_minkowski(dim: int, p: float)`
Creates a Minkowski distance index.

- `dim` (int): Vector dimension
- `p` (float): Minkowski exponent (p > 0)

## Methods

### `add(data: ndarray, ids: ndarray)`
Add vectors to the index.

- `data`: N×dim array of float32 vectors
- `ids`: N-dimensional array of int64 IDs

### `search(query: ndarray, k: int) -> Tuple[ndarray, ndarray]`
Search for k nearest neighbors.

- `query`: dim-dimensional query vector
- `k`: Number of neighbors to return
- Returns: (neighbor IDs, distances)

### `search_batch(queries: ndarray, k: int) -> Tuple[ndarray, ndarray]`
Batch search for multiple queries.

- `queries`: M×dim array of queries
- `k`: Number of neighbors per query
- Returns: (M×k IDs, M×k distances)

### `search_filter_py(query: ndarray, k: int, filter_fn: Callable[[int], bool]) -> Tuple[ndarray, ndarray]`
Search with ID filtering.

- `query`: dim-dimensional query vector
- `k`: Maximum neighbors to return
- `filter_fn`: Function that returns True for allowed IDs
- Returns: (filtered IDs, filtered distances)

### `len() -> int`
Get the number of entries in the index.

- Returns: Number of entries in the index

### `dim() -> int`
Get the dimension of vectors in the index.

- Returns: Dimension of vectors

### `save(path: str)`
Save index to disk.

### `static load(path: str) -> AnnIndex`
Load index from disk.

## Example
```python
import numpy as np
from rust_annie import AnnIndex, Distance

# Create index
index = AnnIndex(128, Distance.EUCLIDEAN)

# Add data
data = np.random.rand(1000, 128).astype(np.float32)
ids = np.arange(1000, dtype=np.int64)
index.add(data, ids)

# Check index properties
print("Number of entries:", index.len())
print("Dimension of vectors:", index.dim())

# Search
query = np.random.rand(128).astype(np.float32)
neighbor_ids, distances = index.search(query, k=5)
```

## Features

- **Multiple Backends**:
  - **Brute-force** (exact) with SIMD acceleration
  - **HNSW** (approximate) for large-scale datasets
- **Multiple Distance Metrics**: Euclidean, Cosine, Manhattan, Chebyshev
- **Batch Queries** for efficient processing
- **Thread-safe** indexes with concurrent access
- **Zero-copy** NumPy integration
- **On-disk Persistence** with serialization
- **Filtered Search** with custom Python callbacks
- **GPU Acceleration** for brute-force calculations
- **Multi-platform** support (Linux, Windows, macOS)
- **Automated CI** with performance tracking

## Installation

```bash
# Stable release from PyPI:
pip install rust-annie

# Install with GPU support (requires CUDA or ROCm):
pip install rust-annie[gpu]

# Or install from source:
git clone https://github.com/Programmers-Paradise/Annie.git
cd Annie
pip install maturin
maturin develop --release
```

## Quick Start

### Brute-Force Index
```python
import numpy as np
from rust_annie import AnnIndex, Distance

# Create index
index = AnnIndex(128, Distance.EUCLIDEAN)

# Add data
data = np.random.rand(1000, 128).astype(np.float32)
ids = np.arange(1000, dtype=np.int64)
index.add(data, ids)

# Check index properties
print("Number of entries:", index.len())
print("Dimension of vectors:", index.dim())

# Search
query = np.random.rand(128).astype(np.float32)
neighbor_ids, distances = index.search(query, k=5)
```

### HNSW Index
```python 
from rust_annie import PyHnswIndex

index = PyHnswIndex(dims=128)
data = np.random.rand(10000, 128).astype(np.float32)
ids = np.arange(10000, dtype=np.int64)
index.add(data, ids)

# Search
query = np.random.rand(128).astype(np.float32)
neighbor_ids, _ = index.search(query, k=10)
```

## Examples

### Brute-Force Index
```python
from rust_annie import AnnIndex, Distance
import numpy as np

# Create index
idx = AnnIndex(4, Distance.COSINE)

# Add data
data = np.random.rand(50, 4).astype(np.float32)
ids = np.arange(50, dtype=np.int64)
idx.add(data, ids)

# Check index properties
print("Number of entries:", idx.len())
print("Dimension of vectors:", idx.dim())

# Search
labels, dists = idx.search(data[10], k=3)
print(labels, dists)
```

### Batch Query
```python
from rust_annie import AnnIndex, Distance
import numpy as np

# Create index
idx = AnnIndex(16, Distance.EUCLIDEAN)

# Add data
data = np.random.rand(1000, 16).astype(np.float32)
ids = np.arange(1000, dtype=np.int64)
idx.add(data, ids)

# Check index properties
print("Number of entries:", idx.len())
print("Dimension of vectors:", idx.dim())

# Batch search
queries = data[:32]
labels_batch, dists_batch = idx.search_batch(queries, k=10)
print(labels_batch.shape)  # (32, 10)
```

### Thread-Safe Index
```python
from rust_annie import ThreadSafeAnnIndex, Distance
import numpy as np
from concurrent.futures import ThreadPoolExecutor

# Create thread-safe index
idx = ThreadSafeAnnIndex(32, Distance.EUCLIDEAN)

# Add data
data = np.random.rand(500, 32).astype(np.float32)
ids = np.arange(500, dtype=np.int64)
idx.add(data, ids)

# Check index properties
print("Number of entries:", idx.len())
print("Dimension of vectors:", idx.dim())

# Concurrent searches
def task(q):
    return idx.search(q, k=5)

queries = data[:10]
with ThreadPoolExecutor(max_workers=8) as executor:
    results = executor.map(task, queries)
    for f in results:
        print(f)
```

### Filtered Search
```python
from rust_annie import AnnIndex, Distance
import numpy as np

# Create index
index = AnnIndex(3, Distance.EUCLIDEAN)
data = np.array([
    [1.0, 2.0, 3.0],
    [4.0, 5.0, 6.0],
    [7.0, 8.0, 9.0]
], dtype=np.float32)
ids = np.array([10, 20, 30], dtype=np.int64)
index.add(data, ids)

# Check index properties
print("Number of entries:", index.len())
print("Dimension of vectors:", index.dim())

# Filter function
def even_ids(id: int) -> bool:
    return id % 2 == 0

# Filtered search
query = np.array([1.0, 2.0, 3.0], dtype=np.float32)
filtered_ids, filtered_dists = index.search_filter_py(
    query, 
    k=3, 
    filter_fn=even_ids
)
print(filtered_ids)  # [10, 30] (20 is filtered out)
```

## Build and Query a Brute-Force AnnIndex in Python (Complete Example)

This section demonstrates a complete, beginner-friendly example of how to build and query a `brute-force AnnIndex` using Python.

## Benchmark Results

Measured on a 6-core CPU:

That’s a \~4× speedup vs. NumPy!

| Operation	           | Dataset Size  | Time (ms) | Speedup vs Python | 
| -------------------- | ------------- | --------- | ----------------- | 
| Single Query (Brute) | 10,000 × 64   | 0.7	     | 4×                | 
| Batch Query (64)	   | 10,000 × 64   | 0.23	     | 12×               | 
| HNSW Query	         | 100,000 × 128 | 0.05	     | 56×               |

##### [View Full Benchmark Dashboard →](https://programmers-paradise.github.io/Annie/)

You’ll find:

## API Reference

### Core Classes

| Class              | Description                                |
| ------------------ | ------------------------------------------ |
| AnnIndex	         | Brute-force exact search                   |
| PyHnswIndex	       | Approximate HNSW index                     |
| ThreadSafeAnnIndex | 	Thread-safe wrapper for AnnIndex          |
| Distance           | 	Distance metrics (Euclidean, Cosine, etc) |

## Key Methods

| Method                                | Description                                | 
| ------------------------------------- | ------------------------------------------ |
| add(data, ids)	                      | Add vectors to index                       | 
| search(query, k)	                    | Single query search                        | 
| search_batch(queries, k)              | Batch query search                         | 
| search_filter_py(query, k, filter_fn) | Filtered search                            | 
| len()                                 | Get the number of entries in the index     |
| dim()                                 | Get the dimension of vectors in the index  |
| save(path)                            | Save index to disk                         | 
| load(path)                            | Load index from disk                       | 

## Development & CI

**CI** runs on GitHub Actions, building wheels on Linux, Windows, macOS, plus:

* `benchmark.py` & `batch_benchmark.py` & `compare_results.py`

```bash
# Run tests
cargo test
pytest tests/

# Run benchmarks
python scripts/benchmark.py
python scripts/batch_benchmark.py

# Generate documentation
mkdocs build
```

CI pipeline includes:
  - Cross-platform builds (Linux, Windows, macOS)
  - Unit tests and integration tests
  - Performance benchmarking
  - Documentation generation

### Benchmark Automation

Benchmarks are tracked over time using:

## GPU Acceleration

### Enable GPU in Rust

Enable CUDA or ROCm support for brute-force calculations:
```bash
# Install with GPU support
pip install rust-annie[gpu]

# Or build from source with GPU features
maturin develop --release --features gpu
```

Supported operations:
  - Batch L2 distance calculations
  - High-dimensional similarity search

Requirements:
  - NVIDIA GPU with CUDA support or AMD GPU with ROCm support
  - CUDA Toolkit or ROCm installed

## Contributing

Contributions are welcome! Please:

See [CONTRIBUTING.md](./CONTRIBUTING.md) for details.

## License

=======
# AnnIndex - Brute-force Nearest Neighbor Search

The `AnnIndex` class provides efficient brute-force nearest neighbor search with support for multiple distance metrics and additional features like filtered search.

## Constructor

### `AnnIndex(dim: int, metric: Distance)`
Creates a new brute-force index.

- `dim` (int): Vector dimension
- `metric` (Distance): Distance metric (`EUCLIDEAN`, `COSINE`, `MANHATTAN`, `CHEBYSHEV`)

### `new_minkowski(dim: int, p: float)`
Creates a Minkowski distance index.

- `dim` (int): Vector dimension
- `p` (float): Minkowski exponent (p > 0)

## Methods

### `add(data: ndarray, ids: ndarray)`
Add vectors to the index.

- `data`: N×dim array of float32 vectors
- `ids`: N-dimensional array of int64 IDs

### `search(query: ndarray, k: int) -> Tuple[ndarray, ndarray]`
Search for k nearest neighbors.

- `query`: dim-dimensional query vector
- `k`: Number of neighbors to return
- Returns: (neighbor IDs, distances)

### `search_batch(queries: ndarray, k: int) -> Tuple[ndarray, ndarray]`
Batch search for multiple queries.

- `queries`: M×dim array of queries
- `k`: Number of neighbors per query
- Returns: (M×k IDs, M×k distances)

### `search_filter_py(query: ndarray, k: int, filter_fn: Callable[[int], bool]) -> Tuple[ndarray, ndarray]`
Search with ID filtering.

- `query`: dim-dimensional query vector
- `k`: Maximum neighbors to return
- `filter_fn`: Function that returns True for allowed IDs
- Returns: (filtered IDs, filtered distances)

### `len() -> int`
Get the number of entries in the index.

- Returns: Number of entries in the index

### `dim() -> int`
Get the dimension of vectors in the index.

- Returns: Dimension of vectors

### `save(path: str)`
Save index to disk.

### `static load(path: str) -> AnnIndex`
Load index from disk.

## Example
```python
import numpy as np
from rust_annie import AnnIndex, Distance

# Create index
index = AnnIndex(128, Distance.EUCLIDEAN)

# Add data
data = np.random.rand(1000, 128).astype(np.float32)
ids = np.arange(1000, dtype=np.int64)
index.add(data, ids)

# Check index properties
print("Number of entries:", index.len())
print("Dimension of vectors:", index.dim())

# Search
query = np.random.rand(128).astype(np.float32)
neighbor_ids, distances = index.search(query, k=5)
```

## Features

- **Multiple Backends**:
  - **Brute-force** (exact) with SIMD acceleration
  - **HNSW** (approximate) for large-scale datasets
- **Multiple Distance Metrics**: Euclidean, Cosine, Manhattan, Chebyshev
- **Batch Queries** for efficient processing
- **Thread-safe** indexes with concurrent access
- **Zero-copy** NumPy integration
- **On-disk Persistence** with serialization
- **Filtered Search** with custom Python callbacks
- **GPU Acceleration** for brute-force calculations
- **Multi-platform** support (Linux, Windows, macOS)
- **Automated CI** with performance tracking

## Installation

```bash
# Stable release from PyPI:
pip install rust-annie

# Install with GPU support (requires CUDA):
pip install rust-annie[gpu]

# Or install from source:
git clone https://github.com/Programmers-Paradise/Annie.git
cd Annie
pip install maturin
maturin develop --release
```

## Quick Start

### Brute-Force Index
```python
import numpy as np
from rust_annie import AnnIndex, Distance

# Create index
index = AnnIndex(128, Distance.EUCLIDEAN)

# Add data
data = np.random.rand(1000, 128).astype(np.float32)
ids = np.arange(1000, dtype=np.int64)
index.add(data, ids)

# Check index properties
print("Number of entries:", index.len())
print("Dimension of vectors:", index.dim())

# Search
query = np.random.rand(128).astype(np.float32)
neighbor_ids, distances = index.search(query, k=5)
```

### HNSW Index
```python 
from rust_annie import PyHnswIndex

index = PyHnswIndex(dims=128)
data = np.random.rand(10000, 128).astype(np.float32)
ids = np.arange(10000, dtype=np.int64)
index.add(data, ids)

# Search
query = np.random.rand(128).astype(np.float32)
neighbor_ids, _ = index.search(query, k=10)
```

## Examples

### Brute-Force Index
```python
from rust_annie import AnnIndex, Distance
import numpy as np

# Create index
idx = AnnIndex(4, Distance.COSINE)

# Add data
data = np.random.rand(50, 4).astype(np.float32)
ids = np.arange(50, dtype=np.int64)
idx.add(data, ids)

# Check index properties
print("Number of entries:", idx.len())
print("Dimension of vectors:", idx.dim())

# Search
labels, dists = idx.search(data[10], k=3)
print(labels, dists)
```

### Batch Query
```python
from rust_annie import AnnIndex, Distance
import numpy as np

# Create index
idx = AnnIndex(16, Distance.EUCLIDEAN)

# Add data
data = np.random.rand(1000, 16).astype(np.float32)
ids = np.arange(1000, dtype=np.int64)
idx.add(data, ids)

# Check index properties
print("Number of entries:", idx.len())
print("Dimension of vectors:", idx.dim())

# Batch search
queries = data[:32]
labels_batch, dists_batch = idx.search_batch(queries, k=10)
print(labels_batch.shape)  # (32, 10)
```

### Thread-Safe Index
```python
from rust_annie import ThreadSafeAnnIndex, Distance
import numpy as np
from concurrent.futures import ThreadPoolExecutor

# Create thread-safe index
idx = ThreadSafeAnnIndex(32, Distance.EUCLIDEAN)

# Add data
data = np.random.rand(500, 32).astype(np.float32)
ids = np.arange(500, dtype=np.int64)
idx.add(data, ids)

# Check index properties
print("Number of entries:", idx.len())
print("Dimension of vectors:", idx.dim())

# Concurrent searches
def task(q):
    return idx.search(q, k=5)

queries = data[:10]
with ThreadPoolExecutor(max_workers=8) as executor:
    results = executor.map(task, queries)
    for f in results:
        print(f)
```

### Filtered Search
```python
from rust_annie import AnnIndex, Distance
import numpy as np

# Create index
index = AnnIndex(3, Distance.EUCLIDEAN)
data = np.array([
    [1.0, 2.0, 3.0],
    [4.0, 5.0, 6.0],
    [7.0, 8.0, 9.0]
], dtype=np.float32)
ids = np.array([10, 20, 30], dtype=np.int64)
index.add(data, ids)

# Check index properties
print("Number of entries:", index.len())
print("Dimension of vectors:", index.dim())

# Filter function
def even_ids(id: int) -> bool:
    return id % 2 == 0

# Filtered search
query = np.array([1.0, 2.0, 3.0], dtype=np.float32)
filtered_ids, filtered_dists = index.search_filter_py(
    query, 
    k=3, 
    filter_fn=even_ids
)
print(filtered_ids)  # [10, 30] (20 is filtered out)
```

## Build and Query a Brute-Force AnnIndex in Python (Complete Example)

This section demonstrates a complete, beginner-friendly example of how to build and query a `brute-force AnnIndex` using Python.

## Benchmark Results

Measured on a 6-core CPU:

That’s a \~4× speedup vs. NumPy!

| Operation	           | Dataset Size  | Time (ms) | Speedup vs Python | 
| -------------------- | ------------- | --------- | ----------------- | 
| Single Query (Brute) | 10,000 × 64   | 0.7	     | 4×                | 
| Batch Query (64)	   | 10,000 × 64   | 0.23	     | 12×               | 
| HNSW Query	         | 100,000 × 128 | 0.05	     | 56×               |

##### [View Full Benchmark Dashboard →](https://programmers-paradise.github.io/Annie/)

You’ll find:

## API Reference

### Core Classes

| Class              | Description                                |
| ------------------ | ------------------------------------------ |
| AnnIndex	         | Brute-force exact search                   |
| PyHnswIndex	       | Approximate HNSW index                     |
| ThreadSafeAnnIndex | 	Thread-safe wrapper for AnnIndex          |
| Distance           | 	Distance metrics (Euclidean, Cosine, etc) |

## Key Methods

| Method                                | Description                                | 
| ------------------------------------- | ------------------------------------------ |
| add(data, ids)	                      | Add vectors to index                       | 
| search(query, k)	                    | Single query search                        | 
| search_batch(queries, k)              | Batch query search                         | 
| search_filter_py(query, k, filter_fn) | Filtered search                            | 
| len()                                 | Get the number of entries in the index     |
| dim()                                 | Get the dimension of vectors in the index  |
| save(path)                            | Save index to disk                         | 
| load(path)                            | Load index from disk                       | 

## Development & CI

**CI** runs on GitHub Actions, building wheels on Linux, Windows, macOS, plus:

* `benchmark.py` & `batch_benchmark.py` & `compare_results.py`

```bash
# Run tests
cargo test
pytest tests/

# Run benchmarks
python scripts/benchmark.py
python scripts/batch_benchmark.py

# Generate documentation
mkdocs build
```

CI pipeline includes:
  - Cross-platform builds (Linux, Windows, macOS)
  - Unit tests and integration tests
  - Performance benchmarking
  - Documentation generation

### Benchmark Automation

Benchmarks are tracked over time using:

## GPU Acceleration

### Enable GPU in Rust

Enable CUDA support for brute-force calculations:
```bash
# Install with GPU support
pip install rust-annie[gpu]

# Or build from source with GPU features
maturin develop --release --features gpu
```

Supported operations:
  - Batch L2 distance calculations
  - High-dimensional similarity search

Requirements:
  - NVIDIA GPU with CUDA support
  - CUDA Toolkit installed

## Contributing

Contributions are welcome! Please:

See [CONTRIBUTING.md](./CONTRIBUTING.md) for details.

## License

>>>>>>> f7063159
This project is licensed under the **MIT License**. See [LICENSE](./LICENSE) for details.<|MERGE_RESOLUTION|>--- conflicted
+++ resolved
@@ -1,4 +1,3 @@
-<<<<<<< HEAD
 # AnnIndex - Brute-force Nearest Neighbor Search
 
 The `AnnIndex` class provides efficient brute-force nearest neighbor search with support for multiple distance metrics and additional features like filtered search.
@@ -106,7 +105,7 @@
 # Stable release from PyPI:
 pip install rust-annie
 
-# Install with GPU support (requires CUDA or ROCm):
+# Install with GPU support (requires CUDA):
 pip install rust-annie[gpu]
 
 # Or install from source:
@@ -340,373 +339,6 @@
 
 ### Enable GPU in Rust
 
-Enable CUDA or ROCm support for brute-force calculations:
-```bash
-# Install with GPU support
-pip install rust-annie[gpu]
-
-# Or build from source with GPU features
-maturin develop --release --features gpu
-```
-
-Supported operations:
-  - Batch L2 distance calculations
-  - High-dimensional similarity search
-
-Requirements:
-  - NVIDIA GPU with CUDA support or AMD GPU with ROCm support
-  - CUDA Toolkit or ROCm installed
-
-## Contributing
-
-Contributions are welcome! Please:
-
-See [CONTRIBUTING.md](./CONTRIBUTING.md) for details.
-
-## License
-
-=======
-# AnnIndex - Brute-force Nearest Neighbor Search
-
-The `AnnIndex` class provides efficient brute-force nearest neighbor search with support for multiple distance metrics and additional features like filtered search.
-
-## Constructor
-
-### `AnnIndex(dim: int, metric: Distance)`
-Creates a new brute-force index.
-
-- `dim` (int): Vector dimension
-- `metric` (Distance): Distance metric (`EUCLIDEAN`, `COSINE`, `MANHATTAN`, `CHEBYSHEV`)
-
-### `new_minkowski(dim: int, p: float)`
-Creates a Minkowski distance index.
-
-- `dim` (int): Vector dimension
-- `p` (float): Minkowski exponent (p > 0)
-
-## Methods
-
-### `add(data: ndarray, ids: ndarray)`
-Add vectors to the index.
-
-- `data`: N×dim array of float32 vectors
-- `ids`: N-dimensional array of int64 IDs
-
-### `search(query: ndarray, k: int) -> Tuple[ndarray, ndarray]`
-Search for k nearest neighbors.
-
-- `query`: dim-dimensional query vector
-- `k`: Number of neighbors to return
-- Returns: (neighbor IDs, distances)
-
-### `search_batch(queries: ndarray, k: int) -> Tuple[ndarray, ndarray]`
-Batch search for multiple queries.
-
-- `queries`: M×dim array of queries
-- `k`: Number of neighbors per query
-- Returns: (M×k IDs, M×k distances)
-
-### `search_filter_py(query: ndarray, k: int, filter_fn: Callable[[int], bool]) -> Tuple[ndarray, ndarray]`
-Search with ID filtering.
-
-- `query`: dim-dimensional query vector
-- `k`: Maximum neighbors to return
-- `filter_fn`: Function that returns True for allowed IDs
-- Returns: (filtered IDs, filtered distances)
-
-### `len() -> int`
-Get the number of entries in the index.
-
-- Returns: Number of entries in the index
-
-### `dim() -> int`
-Get the dimension of vectors in the index.
-
-- Returns: Dimension of vectors
-
-### `save(path: str)`
-Save index to disk.
-
-### `static load(path: str) -> AnnIndex`
-Load index from disk.
-
-## Example
-```python
-import numpy as np
-from rust_annie import AnnIndex, Distance
-
-# Create index
-index = AnnIndex(128, Distance.EUCLIDEAN)
-
-# Add data
-data = np.random.rand(1000, 128).astype(np.float32)
-ids = np.arange(1000, dtype=np.int64)
-index.add(data, ids)
-
-# Check index properties
-print("Number of entries:", index.len())
-print("Dimension of vectors:", index.dim())
-
-# Search
-query = np.random.rand(128).astype(np.float32)
-neighbor_ids, distances = index.search(query, k=5)
-```
-
-## Features
-
-- **Multiple Backends**:
-  - **Brute-force** (exact) with SIMD acceleration
-  - **HNSW** (approximate) for large-scale datasets
-- **Multiple Distance Metrics**: Euclidean, Cosine, Manhattan, Chebyshev
-- **Batch Queries** for efficient processing
-- **Thread-safe** indexes with concurrent access
-- **Zero-copy** NumPy integration
-- **On-disk Persistence** with serialization
-- **Filtered Search** with custom Python callbacks
-- **GPU Acceleration** for brute-force calculations
-- **Multi-platform** support (Linux, Windows, macOS)
-- **Automated CI** with performance tracking
-
-## Installation
-
-```bash
-# Stable release from PyPI:
-pip install rust-annie
-
-# Install with GPU support (requires CUDA):
-pip install rust-annie[gpu]
-
-# Or install from source:
-git clone https://github.com/Programmers-Paradise/Annie.git
-cd Annie
-pip install maturin
-maturin develop --release
-```
-
-## Quick Start
-
-### Brute-Force Index
-```python
-import numpy as np
-from rust_annie import AnnIndex, Distance
-
-# Create index
-index = AnnIndex(128, Distance.EUCLIDEAN)
-
-# Add data
-data = np.random.rand(1000, 128).astype(np.float32)
-ids = np.arange(1000, dtype=np.int64)
-index.add(data, ids)
-
-# Check index properties
-print("Number of entries:", index.len())
-print("Dimension of vectors:", index.dim())
-
-# Search
-query = np.random.rand(128).astype(np.float32)
-neighbor_ids, distances = index.search(query, k=5)
-```
-
-### HNSW Index
-```python 
-from rust_annie import PyHnswIndex
-
-index = PyHnswIndex(dims=128)
-data = np.random.rand(10000, 128).astype(np.float32)
-ids = np.arange(10000, dtype=np.int64)
-index.add(data, ids)
-
-# Search
-query = np.random.rand(128).astype(np.float32)
-neighbor_ids, _ = index.search(query, k=10)
-```
-
-## Examples
-
-### Brute-Force Index
-```python
-from rust_annie import AnnIndex, Distance
-import numpy as np
-
-# Create index
-idx = AnnIndex(4, Distance.COSINE)
-
-# Add data
-data = np.random.rand(50, 4).astype(np.float32)
-ids = np.arange(50, dtype=np.int64)
-idx.add(data, ids)
-
-# Check index properties
-print("Number of entries:", idx.len())
-print("Dimension of vectors:", idx.dim())
-
-# Search
-labels, dists = idx.search(data[10], k=3)
-print(labels, dists)
-```
-
-### Batch Query
-```python
-from rust_annie import AnnIndex, Distance
-import numpy as np
-
-# Create index
-idx = AnnIndex(16, Distance.EUCLIDEAN)
-
-# Add data
-data = np.random.rand(1000, 16).astype(np.float32)
-ids = np.arange(1000, dtype=np.int64)
-idx.add(data, ids)
-
-# Check index properties
-print("Number of entries:", idx.len())
-print("Dimension of vectors:", idx.dim())
-
-# Batch search
-queries = data[:32]
-labels_batch, dists_batch = idx.search_batch(queries, k=10)
-print(labels_batch.shape)  # (32, 10)
-```
-
-### Thread-Safe Index
-```python
-from rust_annie import ThreadSafeAnnIndex, Distance
-import numpy as np
-from concurrent.futures import ThreadPoolExecutor
-
-# Create thread-safe index
-idx = ThreadSafeAnnIndex(32, Distance.EUCLIDEAN)
-
-# Add data
-data = np.random.rand(500, 32).astype(np.float32)
-ids = np.arange(500, dtype=np.int64)
-idx.add(data, ids)
-
-# Check index properties
-print("Number of entries:", idx.len())
-print("Dimension of vectors:", idx.dim())
-
-# Concurrent searches
-def task(q):
-    return idx.search(q, k=5)
-
-queries = data[:10]
-with ThreadPoolExecutor(max_workers=8) as executor:
-    results = executor.map(task, queries)
-    for f in results:
-        print(f)
-```
-
-### Filtered Search
-```python
-from rust_annie import AnnIndex, Distance
-import numpy as np
-
-# Create index
-index = AnnIndex(3, Distance.EUCLIDEAN)
-data = np.array([
-    [1.0, 2.0, 3.0],
-    [4.0, 5.0, 6.0],
-    [7.0, 8.0, 9.0]
-], dtype=np.float32)
-ids = np.array([10, 20, 30], dtype=np.int64)
-index.add(data, ids)
-
-# Check index properties
-print("Number of entries:", index.len())
-print("Dimension of vectors:", index.dim())
-
-# Filter function
-def even_ids(id: int) -> bool:
-    return id % 2 == 0
-
-# Filtered search
-query = np.array([1.0, 2.0, 3.0], dtype=np.float32)
-filtered_ids, filtered_dists = index.search_filter_py(
-    query, 
-    k=3, 
-    filter_fn=even_ids
-)
-print(filtered_ids)  # [10, 30] (20 is filtered out)
-```
-
-## Build and Query a Brute-Force AnnIndex in Python (Complete Example)
-
-This section demonstrates a complete, beginner-friendly example of how to build and query a `brute-force AnnIndex` using Python.
-
-## Benchmark Results
-
-Measured on a 6-core CPU:
-
-That’s a \~4× speedup vs. NumPy!
-
-| Operation	           | Dataset Size  | Time (ms) | Speedup vs Python | 
-| -------------------- | ------------- | --------- | ----------------- | 
-| Single Query (Brute) | 10,000 × 64   | 0.7	     | 4×                | 
-| Batch Query (64)	   | 10,000 × 64   | 0.23	     | 12×               | 
-| HNSW Query	         | 100,000 × 128 | 0.05	     | 56×               |
-
-##### [View Full Benchmark Dashboard →](https://programmers-paradise.github.io/Annie/)
-
-You’ll find:
-
-## API Reference
-
-### Core Classes
-
-| Class              | Description                                |
-| ------------------ | ------------------------------------------ |
-| AnnIndex	         | Brute-force exact search                   |
-| PyHnswIndex	       | Approximate HNSW index                     |
-| ThreadSafeAnnIndex | 	Thread-safe wrapper for AnnIndex          |
-| Distance           | 	Distance metrics (Euclidean, Cosine, etc) |
-
-## Key Methods
-
-| Method                                | Description                                | 
-| ------------------------------------- | ------------------------------------------ |
-| add(data, ids)	                      | Add vectors to index                       | 
-| search(query, k)	                    | Single query search                        | 
-| search_batch(queries, k)              | Batch query search                         | 
-| search_filter_py(query, k, filter_fn) | Filtered search                            | 
-| len()                                 | Get the number of entries in the index     |
-| dim()                                 | Get the dimension of vectors in the index  |
-| save(path)                            | Save index to disk                         | 
-| load(path)                            | Load index from disk                       | 
-
-## Development & CI
-
-**CI** runs on GitHub Actions, building wheels on Linux, Windows, macOS, plus:
-
-* `benchmark.py` & `batch_benchmark.py` & `compare_results.py`
-
-```bash
-# Run tests
-cargo test
-pytest tests/
-
-# Run benchmarks
-python scripts/benchmark.py
-python scripts/batch_benchmark.py
-
-# Generate documentation
-mkdocs build
-```
-
-CI pipeline includes:
-  - Cross-platform builds (Linux, Windows, macOS)
-  - Unit tests and integration tests
-  - Performance benchmarking
-  - Documentation generation
-
-### Benchmark Automation
-
-Benchmarks are tracked over time using:
-
-## GPU Acceleration
-
-### Enable GPU in Rust
-
 Enable CUDA support for brute-force calculations:
 ```bash
 # Install with GPU support
@@ -732,5 +364,4 @@
 
 ## License
 
->>>>>>> f7063159
 This project is licensed under the **MIT License**. See [LICENSE](./LICENSE) for details.